name: OHIF Compilation

on:
  push:
    branches: ["main"]
  pull_request:
    branches: ["main"]
  workflow_dispatch:

jobs:
<<<<<<< HEAD
  build-windows:
    runs-on: ubuntu-latest
=======
  build:
    runs-on: windows-latest
>>>>>>> db2b18b0

    steps:
      - uses: actions/checkout@v3
      - name: build ohif
        run: |
          mkdir Build
          cd Build
          ../Resources/CreateOHIFDist.sh
          cmake .. -DSTATIC_BUILD=ON -DCMAKE_BUILD_TYPE=Release
          make
          ls
      - name: Build orthanc
        run: |
          cd Build
          cmake .. \
            -DCMAKE_BUILD_TYPE=Release \
            -DCMAKE_TOOLCHAIN_FILE=~/Orthanc/Resources/MinGW-W64-Toolchain32.cmake \
            -DSTANDALONE_BUILD=ON \
            -DSTATIC_BUILD=ON \
            -DUSE_LEGACY_JSONCPP=ON
          make LDFLAGS="-no-undefined
          ls
      - name: Upload a Build Artifact
        uses: actions/upload-artifact@v2
        with:
          name: libOrthancOHIF.so
          path: Build/libOrthancOHIF.so<|MERGE_RESOLUTION|>--- conflicted
+++ resolved
@@ -8,14 +8,7 @@
   workflow_dispatch:
 
 jobs:
-<<<<<<< HEAD
   build-windows:
-    runs-on: ubuntu-latest
-=======
-  build:
-    runs-on: windows-latest
->>>>>>> db2b18b0
-
     steps:
       - uses: actions/checkout@v3
       - name: build ohif
